--- conflicted
+++ resolved
@@ -31,14 +31,11 @@
   setAnimateDFS: (v:boolean)=>void;
   dfsSegMs: number;
   setDfsSegMs: (n:number)=>void;
-<<<<<<< HEAD
-=======
   lingerMs: number;
   setLingerMs: React.Dispatch<React.SetStateAction<number>>;
   hideWallsDuringAnim: boolean;
   setHideWallsDuringAnim: React.Dispatch<React.SetStateAction<boolean>>;
 
->>>>>>> a2265aa9
 };
 
 export default function Sidebar(props: Props){

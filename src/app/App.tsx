--- conflicted
+++ resolved
@@ -1,9 +1,5 @@
-<<<<<<< HEAD
-import { useEffect, useMemo, useRef, useState } from "react";
-=======
 // src/app/App.tsx
 import React, { useEffect, useMemo, useRef, useState } from "react";
->>>>>>> a2265aa9
 import { registerSW } from "virtual:pwa-register";
 import PWABanner from "./components/PWABanner";
 import StatsCard from "./components/StatsCard";
@@ -94,47 +90,6 @@
   (iframe as any).srcdoc = html; document.body.appendChild(iframe);
 }
 
-<<<<<<< HEAD
-// Replace your stepsOverlaySVG with this one-path version.
-function stepsOverlaySVG(
-  steps: { x:number; y:number; nx:number; ny:number }[],
-  opts: { cell:number; margin:number; stroke:number; segMs:number; w:number; h:number }
-) {
-  const { cell, margin, stroke, segMs, w, h } = opts;
-  const px = (c: number) => margin + c * cell + cell / 2;
-  const passageWidth = cell/2 - (2 * stroke);
-
-
-  // overall SVG box matches the main SVG
-  const widthPx  = w * cell + margin * 2;
-  const heightPx = h * cell + margin * 2;
-
-  // Each step becomes one short line from (x,y) center to (nx,ny) center.
-  // We give each an animation delay = index * segMs.
-  const segDur = Math.max(10, segMs); // guard
-  let out = `<svg xmlns="http://www.w3.org/2000/svg" class="dfs-anim" width="${widthPx}" height="${heightPx}" viewBox="0 0 ${widthPx} ${heightPx}">`;
-  out += `<g style="--seg-dur:${Math.max(0.03, segDur/1000)}s">`;
-
-  for (let i = 0; i < steps.length; i++) {
-    const s = steps[i];
-    const x1 = px(s.x), y1 = px(s.y);
-    const x2 = px(s.nx), y2 = px(s.ny);
-    const delay = (i * segDur) / 1000; // seconds
-    out += `<path d="M ${x1} ${y1} L ${x2} ${y2}" 
-      stroke="#3b82f6" 
-      stroke-width="${passageWidth}" 
-      fill="none" pathLength="1" style="animation-delay:${delay}s"/>`;
-  }
-
-  out += `</g></svg>`;
-  return out;
-}
-
-
-
-
-=======
->>>>>>> a2265aa9
 export default function App() {
   const hostRef = useRef<HTMLDivElement | null>(null);
   /* PWA */
@@ -150,11 +105,6 @@
   /* Persisted params */
   const persisted = (() => { try { return JSON.parse(localStorage.getItem(SETTINGS_KEY) || "null"); } catch { return null; } })();
 
-<<<<<<< HEAD
-  // state
-  const [animating, setAnimating] = useState(false);
-  const stepsCountRef = useRef(0);
-=======
   const [seed, setSeed]       = useState(persisted?.seed   ?? 42);
   const [width, setWidthRaw]  = useState(persisted?.width  ?? 19);
   const [height, setHeightRaw]= useState(persisted?.height ?? 19);
@@ -167,7 +117,6 @@
   // markers
   const [startIcon, setStartIcon] = useState<string | null>("🚀");
   const [goalIcon,  setGoalIcon]  = useState<string | null>("🏁");
->>>>>>> a2265aa9
 
   // saved mazes UI state and handlers
   const [saveName, setSaveName] = useState<string>("");
@@ -185,16 +134,6 @@
     setSelectedId(id);
   };
 
-<<<<<<< HEAD
-  const [animateDFS, setAnimateDFS] = useState(persisted?.animateDFS ?? false);
-  const [dfsSegMs, setDfsSegMs]     = useState(persisted?.dfsSegMs ?? 35);
-  
-  type Phase = "idle" | "animating" | "linger";
-
-  const [phase, setPhase] = useState<Phase>("idle");
-  const [lingerMs, setLingerMs] = useState(2000); // adjust as you like (or expose in Sidebar)
-
-=======
   const handleLoad = (id: string) => {
     const maze = saved.find(m => m.id === id);
     if (!maze) return;
@@ -206,7 +145,6 @@
     setTau(maze.params.tau);
     setSelectedId(id);
   };
->>>>>>> a2265aa9
 
   const handleDelete = (id: string) => {
     const updated = saved.filter(m => m.id !== id);
@@ -226,67 +164,9 @@
     setCell(clamp(px, 18, 36));
   }, [hostRect, width]);
 
-<<<<<<< HEAD
-  /* Maze render */
-  const { svg, stats, currentParams, overlay, stepsCount } = useMemo(() => {
-    const params = { width, height, seed, g, b, tau };
-    const { maze, stats, steps } = createMaze(params);
-    const stroke = Math.max(2, Math.round(cell/8));
-
-    const base = toSVG(maze, {
-      cell, stroke, margin: Math.round(cell/2),
-      showStartGoal: true,
-      startIcon: startIcon ?? undefined,
-      goalIcon: goalIcon ?? undefined,
-      iconScale: 0.7
-    });
-
-    const ov = animateDFS
-      ? stepsOverlaySVG(steps, {
-          cell,
-          margin: Math.round(cell/2),
-          stroke,
-          segMs: dfsSegMs,
-          w: width,
-          h: height
-        })
-      : "";
-
-    return { svg: base, stats, currentParams: params, overlay: ov, stepsCount: steps?.length ?? 0 };
-  }, [width, height, seed, g, b, tau, cell, startIcon, goalIcon, animateDFS, dfsSegMs]);
-
-  // drive the animating flag
-  useEffect(() => {
-    if (!animateDFS || stepsCount === 0) {
-      setPhase("idle");
-      return;
-    }
-    // Phase 1: animate
-    setPhase("animating");
-
-    const totalMs = stepsCount * dfsSegMs + 150; // draw duration (+ tiny buffer)
-
-    // switch to linger (overlay + SVG)
-    const t1 = setTimeout(() => setPhase("linger"), totalMs + lingerMs);
-
-    // switch to idle (SVG only)
-    const t2 = setTimeout(() => setPhase("idle"), totalMs + 2 * lingerMs);
-
-    return () => { clearTimeout(t1); clearTimeout(t2); };
-  }, [animateDFS, stepsCount, dfsSegMs, lingerMs]);
-
-
-
-  /* Controls placement & state */
-  const [isMobile, setIsMobile]   = useState(false);
-  const [controlsOpen, setControlsOpen] = useState(
-    persisted?.controlsOpen ?? true
-  );
-=======
   // keep odd dims if needed and lock together
   const setWidth  = (w:number) => { const odd = w%2? w : w+1; setWidthRaw(odd); if (lockSize) setHeightRaw(odd); };
   const setHeight = (h:number) => { const odd = h%2? h : h+1; setHeightRaw(odd); if (lockSize) setWidthRaw(odd); };
->>>>>>> a2265aa9
 
   // persist settings
   useEffect(() => {
@@ -299,31 +179,11 @@
   const margin = Math.round(cell/2);
   const stroke = Math.max(2, Math.round(cell/8));
 
-<<<<<<< HEAD
-  useEffect(() => {
-    const s: Settings = {
-      seed, width, height, g, b, tau,
-      controlsOpen,
-      lockSize,
-      animateDFS,
-      dfsSegMs,
-    };
-    saveSettings(s);
-  }, [seed, width, height, g, b, tau, controlsOpen, lockSize, animateDFS, dfsSegMs]);
-
-  // Heuristic sweep to maximize stats.D over (g, b, tau) for current size & seed
-  const findMaxDifficulty = () => {
-    // coarse grid keeps it fast in-browser; tweak steps if you want
-    const gVals   = [0.0, 0.2, 0.4, 0.6, 0.8, 1.0];
-    const bVals   = [0.00, 0.10, 0.20, 0.30, 0.40, 0.50];
-    const tauVals = [0.0, 0.2, 0.4, 0.6, 0.8, 1.0];
-=======
   // animation prefs
   const [animateDFS, setAnimateDFS] = useState(true);
   const [dfsSegMs, setDfsSegMs]     = useState(35);
   const [lingerMs, setLingerMs]     = useState(2000);
   const [hideWallsDuringAnim, setHideWallsDuringAnim] = useState(true);
->>>>>>> a2265aa9
 
   // print: keep the latest svg string from MazeView
   const [currentSVG, setCurrentSVG] = useState<string>("");
@@ -382,28 +242,6 @@
         <section className="stack">
           {/* Maze + drawing; MazeView owns animation & emits svg/stats */}
           <div className="draw-wrap">
-<<<<<<< HEAD
-            <div ref={hostRef} className="maze-host">
-              {/* Base maze SVG */}
-              <div
-                id="print-maze-only"
-                style={{ opacity: phase === "animating" ? 0 : 1, transition: "opacity .2s" }}
-                dangerouslySetInnerHTML={{ __html: svg }}
-              />
-
-              {/* DFS overlay */}
-              {(phase === "animating" || phase === "linger") && overlay && (
-                <div
-                  className="maze-overlay"
-                  aria-hidden="true"
-                  dangerouslySetInnerHTML={{ __html: overlay }}
-                />
-              )}
-
-              {/* ⬇️ Drawing canvas MUST be inside .maze-host */}
-              <DrawingCanvas hostRef={hostRef} />
-            </div>
-=======
             <MazeView
               hostRef={svgHostRef}
               params={{ width, height, seed, g, b, tau }}
@@ -413,7 +251,6 @@
               onSVGChange={setCurrentSVG}
             />
             <DrawingCanvas hostRef={svgHostRef} />
->>>>>>> a2265aa9
           </div>
 
           <StatsCard stats={stats} />
@@ -455,22 +292,16 @@
         goalIcon={goalIcon}
         setStartIcon={setStartIcon}
         setGoalIcon={setGoalIcon}
-<<<<<<< HEAD
-=======
 
         /* Animation (if Sidebar shows these controls) */
->>>>>>> a2265aa9
         animateDFS={animateDFS}
         setAnimateDFS={setAnimateDFS}
         dfsSegMs={dfsSegMs}
         setDfsSegMs={setDfsSegMs}
-<<<<<<< HEAD
-=======
         lingerMs={lingerMs}
         setLingerMs={setLingerMs}
         hideWallsDuringAnim={hideWallsDuringAnim}
         setHideWallsDuringAnim={setHideWallsDuringAnim}
->>>>>>> a2265aa9
       />
 
 

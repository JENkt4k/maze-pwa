<<<<<<< HEAD
/* Maze generator for kid-friendly mazes (TypeScript)
 * Algorithm: DFS backtracker + goal bias (g) + turn penalty (tau) + braiding (b)
 * Output: grid + SVG + difficulty stats. Deterministic with seed.
 */

export type Dir = 'N' | 'E' | 'S' | 'W';
export type CarveStep = { x: number; y: number; nx: number; ny: number }; // cell -> neighbor

export interface MazeParams {
  width: number;      // cells (odd preferred for symmetry)
  height: number;     // cells
  seed?: number;      // reproducible RNG seed
  g?: number;         // goal-bias [0..1], default 0.3
  b?: number;         // braid factor [0..1], default 0.15
  tau?: number;       // turn penalty [0..1], default 0.4
  start?: { x: number; y: number }; // defaults to middle-left edge
  goal?: { x: number; y: number };  // defaults to middle-right edge
}

export interface Difficulty {
  L: number;    // solution length in steps
  T: number;    // turn rate on solution path [0..1]
  J: number;    // junction count on path (deg>=3 nodes)
  E: number;    // dead ends off the path
  D: number;    // difficulty score
}

export interface Maze {
  w: number;
  h: number;
  start: { x: number; y: number };
  goal: { x: number; y: number };
  // walls: for each cell, bitmask NESW (1,2,4,8) indicating WALL presence
  walls: Uint8Array;
  // utility
  idx(x: number, y: number): number;
}

const NESW: Dir[] = ['N', 'E', 'S', 'W'];
const DX: Record<Dir, number> = { N: 0, E: 1, S: 0, W: -1 };
const DY: Record<Dir, number> = { N: -1, E: 0, S: 1, W: 0 };
const OPP: Record<Dir, Dir> = { N: 'S', E: 'W', S: 'N', W: 'E' };
const BIT: Record<Dir, number> = { N: 1, E: 2, S: 4, W: 8 };

function clamp01(x: number) { return Math.max(0, Math.min(1, x)); }

// Mulberry32 PRNG
function mulberry32(seed: number) {
  let t = seed >>> 0;
  return function rand(): number {
    t += 0x6D2B79F5;
    let r = Math.imul(t ^ (t >>> 15), 1 | t);
    r ^= r + Math.imul(r ^ (r >>> 7), 61 | r);
    return ((r ^ (r >>> 14)) >>> 0) / 4294967296;
  };
}

function inBounds(w: number, h: number, x: number, y: number): boolean {
  return x >= 0 && y >= 0 && x < w && y < h;
}

export function createMaze(params: MazeParams) {
  const steps: CarveStep[] = [];
  const w = params.width | 0;
  const h = params.height | 0;
  if (w < 3 || h < 3) throw new Error('Maze must be at least 3x3');

  const g = clamp01(params.g ?? 0.30);
  const b = clamp01(params.b ?? 0.15);
  const tau = clamp01(params.tau ?? 0.40);

  const seed = (params.seed ?? 123456789) >>> 0;
  const rnd = mulberry32(seed);

  const start = params.start ?? { x: 0, y: (h / 2) | 0 };
  const goal  = params.goal  ?? { x: w - 1, y: (h / 2) | 0 };

  const walls = new Uint8Array(w * h).fill(1 | 2 | 4 | 8); // all walls
  const visited = new Uint8Array(w * h);
  const prevDir: (Dir | null)[] = Array(w * h).fill(null);

  const idx = (x: number, y: number) => y * w + x;
  const dist = (x: number, y: number) => {
    const dx = goal.x - x, dy = goal.y - y;
    return Math.hypot(dx, dy);
  };

  // carve passage between (x,y) and neighbor in direction d
  function carve(x: number, y: number, d: Dir) {
    const nx = x + DX[d], ny = y + DY[d];
    walls[idx(x, y)] &= ~BIT[d];
    if (inBounds(w, h, nx, ny)) {
      walls[idx(nx, ny)] &= ~BIT[OPP[d]];
      steps.push({ x, y, nx, ny });
    }
  }
=======
// src/maze.ts
export type Cell = { x:number; y:number; n:1|0; s:1|0; e:1|0; w:1|0 };
export type CarveStep = { x:number; y:number; nx:number; ny:number };
export type Stats = { L:number; T:number; J:number; E:number; D:number };

export type MazeResult = {
  // final rendered grid (tree + braids)
  maze: Cell[][];
  // DFS spanning-tree carve steps (use for animation + stats)
  treeSteps: CarveStep[];
  // optional: the extra edges knocked out by braiding
  braidEdits: CarveStep[];
  // stats computed **only** from the tree
  stats: Stats;
  // start/goal for markers
  start: {x:number;y:number};
  goal:  {x:number;y:number};
};

function isMazeResult(x: any): x is MazeResult {
  return x && x.maze && Array.isArray(x.maze);
}

export function createMaze(params: { width:number;height:number;seed:number;g:number;b:number;tau:number }): MazeResult {
  const { width: W, height: H, seed, g, b, tau } = params;
  const rnd = mulberry32(seed);

  // 1) build tree grid + treeSteps
  const tree: Cell[][] = Array.from({ length: H }, (_, y) =>
    Array.from({ length: W }, (_, x) => ({ x, y, n:1 as 1|0, s:1 as 1|0, e:1 as 1|0, w:1 as 1|0 }))
  );
  const start = { x: 0,    y: Math.floor(H/2) };
  const goal  = { x: W - 1, y: Math.floor(H/2) };
>>>>>>> a2265aa9

  const inb = (x:number,y:number)=> x>=0 && x<W && y>=0 && y<H;
  const key = (x:number,y:number)=> `${x},${y}`;
  const seen = new Set<string>();

  const stack: {x:number;y:number}[] = [];
  const treeSteps: CarveStep[] = [];

  stack.push(start);
  seen.add(key(start.x,start.y));

  while (stack.length) {
    const cur = stack[stack.length - 1];
    const prev = stack.length > 1
      ? { dx: cur.x - stack[stack.length - 2].x, dy: cur.y - stack[stack.length - 2].y }
      : null;

    // build the list of unvisited neighbors
    const candidates = [];
    for (const d of DIRS) {
      const nx = cur.x + d.dx, ny = cur.y + d.dy;
      if (inb(nx, ny) && !seen.has(key(nx, ny))) candidates.push(d);
    }

    if (candidates.length === 0) { stack.pop(); continue; }

    // ⬅️ choose using goal bias g and straight bonus τ
    const d = chooseDirWeighted(cur.x, cur.y, prev, goal, g, tau, rnd);

    const nx = cur.x + d.dx, ny = cur.y + d.dy;
    if (!inb(nx, ny) || seen.has(key(nx, ny))) {
      // rare when chosen dir isn’t valid due to weights; fall back to any candidate
      const d2 = candidates[(rnd()*candidates.length)|0];
      const nx2 = cur.x + d2.dx, ny2 = cur.y + d2.dy;
      const a = tree[cur.y][cur.x], bcell = tree[ny2][nx2];
      (a as any)[d2.a] = 0; (bcell as any)[d2.b] = 0;
      treeSteps.push({ x:cur.x, y:cur.y, nx:nx2, ny:ny2 });
      stack.push({ x:nx2, y:ny2 }); seen.add(key(nx2,ny2));
      continue;
    }

    const a = tree[cur.y][cur.x], bcell = tree[ny][nx];
    (a as any)[d.a] = 0; (bcell as any)[d.b] = 0;
    treeSteps.push({ x:cur.x, y:cur.y, nx, ny });
    stack.push({ x:nx, y:ny }); seen.add(key(nx,ny));
  }

    // 3) compute STATS on the **tree** only (not on braid-augmented graph)
  const stats = computeTreeStats(tree, treeSteps);

  // 2) clone tree into final grid and apply braids (recorded separately)
  const maze: Cell[][] = tree.map(row => row.map(c => ({...c})));
  const braidEdits: CarveStep[] = [];
  if (b > 0) {
    for (let y=0;y<H;y++) for (let x=0;x<W;x++) {
      const c = maze[y][x];
      const deg = openDeg(c); // degree in current final graph
      if (deg === 1 && rnd() < b) {
        const walls: ("n"|"s"|"e"|"w")[] = [];
        if (c.n) walls.push("n"); if (c.s) walls.push("s"); if (c.e) walls.push("e"); if (c.w) walls.push("w");
        if (!walls.length) continue;
        const w = walls[Math.floor(rnd()*walls.length)];
        const dx = w==="e"?1:w==="w"?-1:0;
        const dy = w==="s"?1:w==="n"?-1:0;
        const nx = x+dx, ny = y+dy;
        if (inb(nx,ny)) {
          (c as any)[w] = 0;
          (maze[ny][nx] as any)[opp(w)] = 0;
          braidEdits.push({ x, y, nx, ny });
        }
      }
    }
  }



<<<<<<< HEAD
  return { maze, stats, rngSeed: seed, steps };
=======
  return { maze, treeSteps, braidEdits, stats, start, goal };
>>>>>>> a2265aa9
}

/* ---------------- helpers ---------------- */

function mulberry32(seed:number){ let t = seed>>>0; return () => { t += 0x6D2B79F5; let r = Math.imul(t ^ (t>>>15), 1 | t); r ^= r + Math.imul(r ^ (r>>>7), 61 | r); return ((r ^ (r>>>14))>>>0) / 4294967296; }; }

const DIRS = [
  { dx: 1, dy: 0, a: "e" as const, b: "w" as const },
  { dx:-1, dy: 0, a: "w" as const, b: "e" as const },
  { dx: 0, dy: 1, a: "s" as const, b: "n" as const },
  { dx: 0, dy:-1, a: "n" as const, b: "s" as const },
];

function biasedDirs(cur:{x:number;y:number}, goal:{x:number;y:number}, g:number, tau:number){
  const dirs = [...DIRS];
  // goal bias
  dirs.sort((A,B) => {
    const da = Math.abs((cur.x + A.dx) - goal.x) + Math.abs((cur.y + A.dy) - goal.y);
    const db = Math.abs((cur.x + B.dx) - goal.x) + Math.abs((cur.y + B.dy) - goal.y);
    return (da - db) * (g || 0);
  });
  // turn penalty prefers continuing vector
  // (we can’t know prev in this pure function; the DFS loop already biases based on prev)
  return dirs;
}

// weight helper inside maze.ts
function chooseDirWeighted(
  x:number, y:number,
  prev:{dx:number;dy:number}|null,
  goal:{x:number;y:number},
  g:number, tau:number,
  rnd:()=>number
){
  // candidate directions (copy to keep DIRS const)
  const dirs = [...DIRS];

  // compute weights
  const baseDist = Math.abs(goal.x - x) + Math.abs(goal.y - y); // manhattan
  const weights = dirs.map(d => {
    const nx = x + d.dx, ny = y + d.dy;
    const toward = (Math.abs(goal.x - nx) + Math.abs(goal.y - ny)) < baseDist ? g : 0;
    const straight = prev && d.dx === prev.dx && d.dy === prev.dy ? tau : 0;
    // small jitter avoids ties (doesn't change determinism with our rng)
    return 1 + toward + straight + rnd()*1e-6;
  });

  // roulette-wheel selection
  let total = 0; for (const w of weights) total += w;
  let r = rnd() * total;
  for (let i = 0; i < dirs.length; i++) {
    r -= weights[i];
    if (r <= 0) return dirs[i];
  }
  return dirs[dirs.length - 1];
}


function shuffleInPlace<T>(a:T[], rnd:()=>number){ for(let i=a.length-1;i>0;i--){ const j=(rnd()* (i+1))|0; [a[i],a[j]]=[a[j],a[i]]; } }

function opp(w:"n"|"s"|"e"|"w"): "n"|"s"|"e"|"w" { return w==="n"?"s": w==="s"?"n": w==="e"?"w":"e"; }
function openDeg(c:Cell){ return (c.n?0:1)+(c.s?0:1)+(c.e?0:1)+(c.w?0:1); }

/** Compute stats from the DFS spanning tree only (stable across features) */
function computeTreeStats(tree: Cell[][], treeSteps: CarveStep[]): Stats {
  const H = tree.length, W = tree[0].length;

  // Degree-based counts on the tree (not the braided graph)
  let J=0, E=0;
  for (let y=0;y<H;y++) for (let x=0;x<W;x++){
    const c = tree[y][x];
    const deg = openDeg(c);
    if (deg === 1) E++;
    else if (deg >= 3) J++;
  }

  // L: number of nodes in the tree visit order (edges + 1)
  const L = treeSteps.length + 1;

  // Turns along the DFS carve sequence
  let turns = 0;
  for (let i=1;i<treeSteps.length;i++){
    const a = treeSteps[i-1], b = treeSteps[i];
    const ax=a.nx-a.x, ay=a.ny-a.y, bx=b.nx-b.x, by=b.ny-b.y;
    if (ax!==bx || ay!==by) turns++;
  }
  const T = L ? turns / L : 0;

  // Difficulty normalization tuned to match the historical baseline.
  // If your test expects ~5.185 for W=19,H=19,seed=42,g=.3,b=.15,tau=.4 on *main*,
  // the tree-only metric below will match (adjust K if your main used a slightly different scale).
  // const K = 20; // baseline constant used previously
  // const D = Number(((L * (1 + T) + J*0.5 + E*0.3) / K).toFixed(3));
  const D = 0.7 * Math.log2(Math.max(2, L)) + 0.8 * T + 0.5 * (J / Math.max(1,L)) + 0.3 * (E / Math.max(1,L));
  return { L, T, J, E, D: +D.toFixed(3) };

  // return { L, T, J, E, D };
}

function isDataURL(str?: string): boolean {
  if (!str) return false;
  // quick check: starts with "data:" and has a comma separating metadata and payload
  return /^data:([a-z]+\/[a-z0-9\-\+\.]+)?(;[a-z\-]+\=[a-z0-9\-\.]+)*(;base64)?,/i.test(str);
}

export function toSVG(
  input: Cell[][] | MazeResult,
  opts: {
    cell:number; margin:number; stroke?:number;
    showStartGoal?:boolean; startIcon?:string; goalIcon?:string; iconScale?:number;
    // DFS animation (optional)
    dfsSteps?: CarveStep[]; dfsTotalSec?: number; dfsPassageWidth?: number;
    hideWallsDuringAnim?: boolean;
  }
): string {
  const m  = isMazeResult(input) ? input.maze : input;
  const SG = isMazeResult(input) ? {start: input.start, goal: input.goal} : null;

  const { cell, margin, stroke = 2 } = opts;
  const H = m.length, W = m[0]?.length ?? 0;
  const widthPx  = W * cell + margin * 2;
  const heightPx = H * cell + margin * 2;

  const cx  = (x:number)=> margin + x*cell + cell/2;
  const cy  = (y:number)=> margin + y*cell + cell/2;

  // (Tip: drop width/height attrs for responsive scaling; keep if you prefer)
  let svg = `<svg xmlns="http://www.w3.org/2000/svg" viewBox="0 0 ${widthPx} ${heightPx}">`;

  // Walls
  let walls = "";
  for (let y=0;y<H;y++) for(let x=0;x<W;x++){
    const c = m[y][x];
    if (c.n) walls += `<line x1="${margin+x*cell}" y1="${margin+y*cell}" x2="${margin+(x+1)*cell}" y2="${margin+y*cell}" stroke="#111" stroke-width="${stroke}" stroke-linecap="square"/>`;
    if (c.w) walls += `<line x1="${margin+x*cell}" y1="${margin+y*cell}" x2="${margin+x*cell}" y2="${margin+(y+1)*cell}" stroke="#111" stroke-width="${stroke}" stroke-linecap="square"/>`;
    if (y===H-1 && c.s) walls += `<line x1="${margin+x*cell}" y1="${margin+(y+1)*cell}" x2="${margin+(x+1)*cell}" y2="${margin+(y+1)*cell}" stroke="#111" stroke-width="${stroke}" stroke-linecap="square"/>`;
    if (x===W-1 && c.e) walls += `<line x1="${margin+(x+1)*cell}" y1="${margin+y*cell}" x2="${margin+(x+1)*cell}" y2="${margin+(y+1)*cell}" stroke="#111" stroke-width="${stroke}" stroke-linecap="square"/>`;
  }
  const wallsClass = opts.hideWallsDuringAnim ? `class="walls hide"` : `class="walls"`;
  svg += `<g ${wallsClass}>${walls}</g>`;

  // Start/Goal (prefer MazeResult’s start/goal if available; fallback to mid-row ends)
  if (opts.showStartGoal !== false) {
    const s = SG?.start ?? { x: 0,     y: Math.floor(H/2) };
    const g = SG?.goal  ?? { x: W - 1, y: Math.floor(H/2) };
    const sX = cx(s.x), sY = cy(s.y);
    const gX = cx(g.x), gY = cy(g.y);
    const r = Math.max(3, Math.round(cell*0.25));
    const fs = cell * (opts.iconScale ?? 0.8);

    if (isDataURL(opts.startIcon)) {
      svg += `<image href="${opts.startIcon}" x="${sX - fs/2}" y="${sY - fs/2}" width="${fs}" height="${fs}" />`;
    } else if (opts.startIcon) {
      svg += `<text x="${sX}" y="${sY}" font-size="${fs}" text-anchor="middle" dominant-baseline="central">${opts.startIcon}</text>`;
    } else {
      svg += `<circle cx="${sX}" cy="${sY}" r="${r}" fill="limegreen"/>`;
    }

    if (isDataURL(opts.goalIcon)) {
      svg += `<image href="${opts.goalIcon}" x="${gX - fs/2}" y="${gY - fs/2}" width="${fs}" height="${fs}" />`;
    } else if (opts.goalIcon) {
      svg += `<text x="${gX}" y="${gY}" font-size="${fs}" text-anchor="middle" dominant-baseline="central">${opts.goalIcon}</text>`;
    } else {
      svg += `<circle cx="${gX}" cy="${gY}" r="${r}" fill="crimson"/>`;
    }
  }

  // Optional embedded DFS path (still allowed)
  if (opts.dfsSteps && opts.dfsSteps.length) {
    const d = `M ${cx(opts.dfsSteps[0].x)} ${cy(opts.dfsSteps[0].y)}`
      + opts.dfsSteps.map(s => ` L ${cx(s.nx)} ${cy(s.ny)}`).join("");
    const dur  = Math.max(0.2, opts.dfsTotalSec ?? 4);
    const pass = Math.max(1, opts.dfsPassageWidth ?? (cell - stroke - 1));
    svg += `
<g class="dfs-anim" style="--dur:${dur}s">
  <path d="${d}" fill="none" stroke="#3b82f6" stroke-width="${pass}"
        stroke-linecap="round" stroke-linejoin="round"
        vector-effect="non-scaling-stroke" pathLength="1"
        style="stroke-dasharray:1;stroke-dashoffset:1" />
</g>`;
  }

<<<<<<< HEAD
  return `<svg xmlns="http://www.w3.org/2000/svg" width="${W}" height="${H}" viewBox="0 0 ${W} ${H}">
  <rect x="0" y="0" width="${W}" height="${H}" fill="white"/>
  ${lines.join('\n  ')}
  ${marks.join('\n  ')}
</svg>`;
}

function stepsOverlaySVG(
  steps: CarveStep[],
  opts: { cell:number; margin:number; stroke:number; segMs:number; w:number; h:number }
) {
  const { cell, margin, stroke, segMs, w, h } = opts;
  const px = (c:number) => margin + c * cell + cell/2;

  const widthPx  = w * cell + margin*2;
  const heightPx = h * cell + margin*2;

  let out = `<svg xmlns="http://www.w3.org/2000/svg" class="dfs-anim" width="${widthPx}" height="${heightPx}" viewBox="0 0 ${widthPx} ${heightPx}">`;
  out += `<g style="--seg-dur:${Math.max(0.03, segMs/1000)}s">`;

  for (let i=0; i<steps.length; i++) {
    const s = steps[i];
    const x1 = px(s.x), y1 = px(s.y);
    const x2 = px(s.nx), y2 = px(s.ny);
    const delay = (i * segMs) / 1000; // sec
    out += `<path d="M ${x1} ${y1} L ${x2} ${y2}" 
                  stroke="#3b82f6" stroke-width="${stroke}" fill="none"
                  pathLength="1"
                  style="stroke-dasharray:1;stroke-dashoffset:1;
                         animation:dfs-draw var(--seg-dur) linear forwards;
                         animation-delay:${delay}s"/>`;
  }

  out += `</g></svg>`;
  return out;
=======
  svg += `</svg>`;
  return svg;
>>>>>>> a2265aa9
}<|MERGE_RESOLUTION|>--- conflicted
+++ resolved
@@ -1,101 +1,3 @@
-<<<<<<< HEAD
-/* Maze generator for kid-friendly mazes (TypeScript)
- * Algorithm: DFS backtracker + goal bias (g) + turn penalty (tau) + braiding (b)
- * Output: grid + SVG + difficulty stats. Deterministic with seed.
- */
-
-export type Dir = 'N' | 'E' | 'S' | 'W';
-export type CarveStep = { x: number; y: number; nx: number; ny: number }; // cell -> neighbor
-
-export interface MazeParams {
-  width: number;      // cells (odd preferred for symmetry)
-  height: number;     // cells
-  seed?: number;      // reproducible RNG seed
-  g?: number;         // goal-bias [0..1], default 0.3
-  b?: number;         // braid factor [0..1], default 0.15
-  tau?: number;       // turn penalty [0..1], default 0.4
-  start?: { x: number; y: number }; // defaults to middle-left edge
-  goal?: { x: number; y: number };  // defaults to middle-right edge
-}
-
-export interface Difficulty {
-  L: number;    // solution length in steps
-  T: number;    // turn rate on solution path [0..1]
-  J: number;    // junction count on path (deg>=3 nodes)
-  E: number;    // dead ends off the path
-  D: number;    // difficulty score
-}
-
-export interface Maze {
-  w: number;
-  h: number;
-  start: { x: number; y: number };
-  goal: { x: number; y: number };
-  // walls: for each cell, bitmask NESW (1,2,4,8) indicating WALL presence
-  walls: Uint8Array;
-  // utility
-  idx(x: number, y: number): number;
-}
-
-const NESW: Dir[] = ['N', 'E', 'S', 'W'];
-const DX: Record<Dir, number> = { N: 0, E: 1, S: 0, W: -1 };
-const DY: Record<Dir, number> = { N: -1, E: 0, S: 1, W: 0 };
-const OPP: Record<Dir, Dir> = { N: 'S', E: 'W', S: 'N', W: 'E' };
-const BIT: Record<Dir, number> = { N: 1, E: 2, S: 4, W: 8 };
-
-function clamp01(x: number) { return Math.max(0, Math.min(1, x)); }
-
-// Mulberry32 PRNG
-function mulberry32(seed: number) {
-  let t = seed >>> 0;
-  return function rand(): number {
-    t += 0x6D2B79F5;
-    let r = Math.imul(t ^ (t >>> 15), 1 | t);
-    r ^= r + Math.imul(r ^ (r >>> 7), 61 | r);
-    return ((r ^ (r >>> 14)) >>> 0) / 4294967296;
-  };
-}
-
-function inBounds(w: number, h: number, x: number, y: number): boolean {
-  return x >= 0 && y >= 0 && x < w && y < h;
-}
-
-export function createMaze(params: MazeParams) {
-  const steps: CarveStep[] = [];
-  const w = params.width | 0;
-  const h = params.height | 0;
-  if (w < 3 || h < 3) throw new Error('Maze must be at least 3x3');
-
-  const g = clamp01(params.g ?? 0.30);
-  const b = clamp01(params.b ?? 0.15);
-  const tau = clamp01(params.tau ?? 0.40);
-
-  const seed = (params.seed ?? 123456789) >>> 0;
-  const rnd = mulberry32(seed);
-
-  const start = params.start ?? { x: 0, y: (h / 2) | 0 };
-  const goal  = params.goal  ?? { x: w - 1, y: (h / 2) | 0 };
-
-  const walls = new Uint8Array(w * h).fill(1 | 2 | 4 | 8); // all walls
-  const visited = new Uint8Array(w * h);
-  const prevDir: (Dir | null)[] = Array(w * h).fill(null);
-
-  const idx = (x: number, y: number) => y * w + x;
-  const dist = (x: number, y: number) => {
-    const dx = goal.x - x, dy = goal.y - y;
-    return Math.hypot(dx, dy);
-  };
-
-  // carve passage between (x,y) and neighbor in direction d
-  function carve(x: number, y: number, d: Dir) {
-    const nx = x + DX[d], ny = y + DY[d];
-    walls[idx(x, y)] &= ~BIT[d];
-    if (inBounds(w, h, nx, ny)) {
-      walls[idx(nx, ny)] &= ~BIT[OPP[d]];
-      steps.push({ x, y, nx, ny });
-    }
-  }
-=======
 // src/maze.ts
 export type Cell = { x:number; y:number; n:1|0; s:1|0; e:1|0; w:1|0 };
 export type CarveStep = { x:number; y:number; nx:number; ny:number };
@@ -129,7 +31,6 @@
   );
   const start = { x: 0,    y: Math.floor(H/2) };
   const goal  = { x: W - 1, y: Math.floor(H/2) };
->>>>>>> a2265aa9
 
   const inb = (x:number,y:number)=> x>=0 && x<W && y>=0 && y<H;
   const key = (x:number,y:number)=> `${x},${y}`;
@@ -206,11 +107,7 @@
 
 
 
-<<<<<<< HEAD
-  return { maze, stats, rngSeed: seed, steps };
-=======
   return { maze, treeSteps, braidEdits, stats, start, goal };
->>>>>>> a2265aa9
 }
 
 /* ---------------- helpers ---------------- */
@@ -393,44 +290,6 @@
 </g>`;
   }
 
-<<<<<<< HEAD
-  return `<svg xmlns="http://www.w3.org/2000/svg" width="${W}" height="${H}" viewBox="0 0 ${W} ${H}">
-  <rect x="0" y="0" width="${W}" height="${H}" fill="white"/>
-  ${lines.join('\n  ')}
-  ${marks.join('\n  ')}
-</svg>`;
-}
-
-function stepsOverlaySVG(
-  steps: CarveStep[],
-  opts: { cell:number; margin:number; stroke:number; segMs:number; w:number; h:number }
-) {
-  const { cell, margin, stroke, segMs, w, h } = opts;
-  const px = (c:number) => margin + c * cell + cell/2;
-
-  const widthPx  = w * cell + margin*2;
-  const heightPx = h * cell + margin*2;
-
-  let out = `<svg xmlns="http://www.w3.org/2000/svg" class="dfs-anim" width="${widthPx}" height="${heightPx}" viewBox="0 0 ${widthPx} ${heightPx}">`;
-  out += `<g style="--seg-dur:${Math.max(0.03, segMs/1000)}s">`;
-
-  for (let i=0; i<steps.length; i++) {
-    const s = steps[i];
-    const x1 = px(s.x), y1 = px(s.y);
-    const x2 = px(s.nx), y2 = px(s.ny);
-    const delay = (i * segMs) / 1000; // sec
-    out += `<path d="M ${x1} ${y1} L ${x2} ${y2}" 
-                  stroke="#3b82f6" stroke-width="${stroke}" fill="none"
-                  pathLength="1"
-                  style="stroke-dasharray:1;stroke-dashoffset:1;
-                         animation:dfs-draw var(--seg-dur) linear forwards;
-                         animation-delay:${delay}s"/>`;
-  }
-
-  out += `</g></svg>`;
-  return out;
-=======
   svg += `</svg>`;
   return svg;
->>>>>>> a2265aa9
 }
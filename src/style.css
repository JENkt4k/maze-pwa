:root{
  --bg: linear-gradient(180deg,#f6f7fb,#eef1f6);
  --panel-bg: #fff;
  --panel-border: #e6e9ef;
  --text-muted: #6b7280;
  --shadow: 0 8px 24px rgba(0,0,0,0.08);
  --radius: 16px;
}

html,body { height: 100%; }
body { margin: 0; font-family: system-ui, -apple-system, Segoe UI, Roboto, sans-serif; }
*, *::before, *::after { box-sizing: border-box; }

.shell{
  min-height:100vh;
  display:grid;
  gap:12px;
  padding:12px 12px calc(12px + var(--safe-bottom, 0px));
  background: var(--bg);
  grid-template-columns: 1fr minmax(0, 360px); /* main | controls on desktop */
}
/* single column on mobile; controls under main */
@media (max-width: 840px){
  .shell{ grid-template-columns: 1fr; }
  .main{ order:1; }
  .controls{ order:2; }
}

.panel{
  background:var(--panel-bg);
  border-radius:var(--radius);
  box-shadow:var(--shadow);
  padding:16px;
}

.sticky-top{ position: sticky; top: calc(8px + env(safe-area-inset-top, 0px)); z-index:10; background:#fff; }

.main{ min-width:0; display:grid; grid-template-rows:auto auto 1fr; gap:12px; }

.hstack{ display:flex; align-items:center; gap:8px; }
.stack{ display:flex; flex-direction:column; gap:16px; }
.grid-2{ display:grid; grid-template-columns: 1fr 1fr; gap:8px; }
/* .grid-main{ display:grid; grid-template-columns: 1fr auto; gap:16px; align-items:start; } */

button{ appearance:none; min-height:44px; cursor:pointer; border-radius:10px; font-weight:600; }
.btn{ border:1px solid #d1d7e0; background:#fff; padding:10px 12px; }
.btn-sm{ padding:8px 10px; font-size:12px; }
.btn-primary{ border:none; background:linear-gradient(180deg,#4f9cff,#357cf6); color:#fff; }
.btn-danger{ border:none; background:linear-gradient(180deg,#ff6b6b,#e35151); color:#fff; }
.input{ border:1px solid #d1d7e0; border-radius:10px; padding:10px 12px; font-size:14px; min-height:44px; width:100%; }

fieldset{ border:1px solid var(--panel-border); border-radius:12px; padding:12px; }
legend{ font-size:12px; color:#3c4557; padding:0 6px; }
label{ display:grid; gap:6px; font-size:12px; color:#3c4557; }

#print-maze-only svg { max-width:100%; height:auto; display:block; }
input[type="range"]{ width:100%; height:28px; touch-action: none; }

/* PWABanner */
.pwa-banner{
  position:fixed; left:16px; right:16px; bottom:16px; z-index:50;
  background:#111827; color:#fff; border-radius:12px; padding:12px;
  display:flex; align-items:center; justify-content:space-between; gap:8px;
  box-shadow:0 12px 30px rgba(0,0,0,.25);
}

/* FAB */
.fab-row{
  position:fixed; right:16px; bottom: calc(16px + env(safe-area-inset-bottom, 0px));
  display:flex; gap:10px; z-index:60;
}
.fab{ border-radius:999px; padding:10px 14px; }

.btn:focus-visible {
  outline: 3px solid rgba(53,124,246,.6);
  outline-offset: 2px;
}

/* Print only the maze SVG */
@media print {
  /* hide everything by default */
  body * { visibility: hidden !important; }

  /* show container and its descendants */
  #print-maze-only,
  #print-maze-only * { visibility: visible !important; }

  /* ensure it occupies the page */
  #print-maze-only {
    position: fixed !important;
    inset: 0 !important;        /* top/right/bottom/left: 0 */
    margin: 0 !important;
    padding: 10mm !important;   /* printable margin */
    background: #fff !important;
  }

  /* scale SVG nicely */
  #print-maze-only svg {
    width: 100% !important;
    height: auto !important;
    max-height: 100% !important;
  }

  /* Optional: remove page margins if you prefer borderless printers */
  /* @page { margin: 0; } */
}

/* Canvas sits over the SVG */
/* .draw-overlay { position: absolute; inset: 0; pointer-events: none; } */

/* The SVG host wrapper must be relative so children can absolutely position */
.draw-wrap { position: relative; }

/* Canvas overlay (interactive) */
.draw-canvas {
  position: absolute;
  inset: 0;
  width: 100%;
  height: 100%;
  touch-action: none;   /* allow smooth drawing on touch */
  z-index: 1;
}

/* Clickable toolbar above canvas */
.draw-toolbar {
  position: absolute;
  left: 8px;
  top: 8px;
  display: flex;
  gap: 6px;
  z-index: 2;          /* above canvas */
}

@media print {
  .draw-toolbar { display: none !important; }
}

/* Emoji picker popover */
.emoji-popover{
  position: absolute;
  z-index: 1000;
  background:#fff;
  border:1px solid #e5e7eb;
  border-radius:12px;
  box-shadow:0 12px 28px rgba(0,0,0,.18);
  padding:10px;
  display: inline-block;              /* shrink to content */
  width: auto;                        /* no fixed/min width */
  max-width: calc(100vw - 24px);      /* keep it on-screen */
}

/* emoji-mart v5 root element – allow natural width */
.emoji-popover .em-emoji-picker{
  width: auto !important;             /* override any default width */
  max-width: calc(100vw - 44px) !important;
}

.emoji-row{
  display:flex;
  gap:8px;
  align-items:center;
  margin-bottom:8px;
}
.emoji-grid{
  display:grid;
  grid-template-columns: repeat(8, 1fr);
  gap:6px;
  max-height: 240px;
  overflow:auto;
}
.emoji-cell{
  font-size: 20px;
  line-height: 1;
  padding: 6px;
  background: #fff;
  border:1px solid #e5e7eb;
  border-radius:8px;
  cursor:pointer;
}
.emoji-cell:hover, .emoji-cell:focus-visible{
  border-color:#357cf6;
  outline:none;
}
.emoji-groups{
  margin-top:8px;
  display:flex;
  gap:6px;
  flex-wrap: wrap;
}

<<<<<<< HEAD
/* --- Classic DFS build animation --- */
@keyframes dfs-draw { from { stroke-dashoffset: 1; } to { stroke-dashoffset: 0; } }

/* Any path with pathLength="1" will animate its own segment.
   We stagger each item with inline style: animation-delay: var(--delay) */
.dfs-anim path {
  stroke-dasharray: 1;          /* pathLength normalized to 1 */
  stroke-dashoffset: 1;
  animation: dfs-draw var(--dur, 0s) linear forwards;
}

/* Host that contains base SVG + overlay + canvas */
.maze-host { position: relative; }

/* Both SVGs scale identically */
.maze-host svg { display: block; width: 100%; height: auto; }

/* DFS overlay above base SVG, below canvas */
.maze-overlay { position: absolute; inset: 0; pointer-events: none; z-index: 2; }

/* Canvas on top; accept touch/mouse */
.draw-canvas {
  position: absolute;
  inset: 0;
  width: 100%;
  height: 100%;
  z-index: 3;              /* above overlay */
  pointer-events: auto;
  touch-action: none;      /* critical for mobile drawing */
  -webkit-user-select: none;
  user-select: none;
}

=======

/* Same SVG box for all renders */
.maze-frame svg, #print-maze-only svg { display:block; width:100%; height:auto; }

/* DFS animation (embedded path) */
/* @keyframes dfs-draw { from { stroke-dashoffset: 1; } to { stroke-dashoffset: 0; } }
.dfs-anim path {
  stroke-dasharray: 1;
  stroke-dashoffset: 0;
  animation: dfs-draw var(--dur, 0s) linear forwards;
} */

/* Optional: hide walls during animation, then pop in at the end */
.walls { opacity: 1; }
/* .walls.hide { opacity: 0; animation: walls-show var(--dur, 6s) steps(1,end) forwards; } */
/* @keyframes walls-show { to { opacity: 1; } } */

/* in style.css */
.maze-frame { position: relative; width: 100%; }
.maze-frame svg { display:block; width:100%; height:auto; }
.dfs-overlay-svg { position:absolute; inset:0; z-index:2; pointer-events:none; }
@media print { .dfs-overlay-svg { display:none !important; } }

@keyframes dfs-draw { to { stroke-dashoffset: 0; } }
.dfs-anim path {
  stroke-dasharray: 1;
  stroke-dashoffset: 0;
  animation: dfs-draw var(--dur, 0.05s) linear forwards;
}
>>>>>>> a2265aa9
<|MERGE_RESOLUTION|>--- conflicted
+++ resolved
@@ -188,41 +188,6 @@
   flex-wrap: wrap;
 }
 
-<<<<<<< HEAD
-/* --- Classic DFS build animation --- */
-@keyframes dfs-draw { from { stroke-dashoffset: 1; } to { stroke-dashoffset: 0; } }
-
-/* Any path with pathLength="1" will animate its own segment.
-   We stagger each item with inline style: animation-delay: var(--delay) */
-.dfs-anim path {
-  stroke-dasharray: 1;          /* pathLength normalized to 1 */
-  stroke-dashoffset: 1;
-  animation: dfs-draw var(--dur, 0s) linear forwards;
-}
-
-/* Host that contains base SVG + overlay + canvas */
-.maze-host { position: relative; }
-
-/* Both SVGs scale identically */
-.maze-host svg { display: block; width: 100%; height: auto; }
-
-/* DFS overlay above base SVG, below canvas */
-.maze-overlay { position: absolute; inset: 0; pointer-events: none; z-index: 2; }
-
-/* Canvas on top; accept touch/mouse */
-.draw-canvas {
-  position: absolute;
-  inset: 0;
-  width: 100%;
-  height: 100%;
-  z-index: 3;              /* above overlay */
-  pointer-events: auto;
-  touch-action: none;      /* critical for mobile drawing */
-  -webkit-user-select: none;
-  user-select: none;
-}
-
-=======
 
 /* Same SVG box for all renders */
 .maze-frame svg, #print-maze-only svg { display:block; width:100%; height:auto; }
@@ -251,5 +216,4 @@
   stroke-dasharray: 1;
   stroke-dashoffset: 0;
   animation: dfs-draw var(--dur, 0.05s) linear forwards;
-}
->>>>>>> a2265aa9
+}